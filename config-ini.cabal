name:             config-ini
<<<<<<< HEAD
version:          0.1.2.1
=======
version:          0.2.0.0
>>>>>>> a7892ad0
synopsis:         A library for simple INI-based configuration files.
homepage:         https://github.com/aisamanra/config-ini
bug-reports:      https://github.com/aisamanra/config-ini/issues
description:      The @config-ini@ library is a small monadic language
                  for writing simple configuration languages with convenient,
                  human-readable error messages.
                  .
                  > parseConfig :: IniParser (Text, Int, Bool)
                  > parseConfig = section "NETWORK" $ do
                  >   user <- field        "user"
                  >   port <- fieldOf      "port" number
                  >   enc  <- fieldFlagDef "encryption" True
                  >   return (user, port, enc)

license:          BSD3
license-file:     LICENSE
author:           Getty Ritter <gettyritter@gmail.com>
maintainer:       Getty Ritter <gettyritter@gmail.com>
copyright:        ©2016 Getty Ritter
category:         Configuration
build-type:       Simple
cabal-version:    >= 1.10
extra-source-files: CHANGELOG.md

source-repository head
  type: git
  location: git://github.com/aisamanra/config-ini.git

flag build-examples
  description: Build example applications
  default:     False

library
  hs-source-dirs:      src
  exposed-modules:     Data.Ini.Config
                     , Data.Ini.Config.Bidir
                     , Data.Ini.Config.Raw
  ghc-options:         -Wall
<<<<<<< HEAD
  build-depends:       base                  >=4.7 && <5
=======
  build-depends:       base                  >=4.8 && <5
                     , containers
>>>>>>> a7892ad0
                     , text                  >=1.2.2 && <1.3
                     , unordered-containers  >=0.2.7 && <0.3
                     , transformers          >=0.4.1 && <0.6
                     , megaparsec            >=6     && <7
  default-language:    Haskell2010

executable basic-example
  if !flag(build-examples)
    buildable: False
  hs-source-dirs:   examples/basic-example
  main-is:          Main.hs
  ghc-options:      -Wall
  build-depends:    base >=4.7 && <5
                  , text
                  , config-ini
  default-language: Haskell2010

executable bidir-example
  if !flag(build-examples)
    buildable: False
  hs-source-dirs:   examples/bidir-example
  main-is:          Main.hs
  ghc-options:      -Wall
  build-depends:    base >=4.7 && <5
                  , text
                  , config-ini
                  , microlens-th
  default-language: Haskell2010

executable config-example
  if !flag(build-examples)
    buildable: False
  hs-source-dirs:   examples/config-example
  main-is:          Main.hs
  ghc-options:      -Wall
  build-depends:    base >=4.7 && <5
                  , text
                  , config-ini
                  , microlens-platform
  default-language: Haskell2010

test-suite test-ini-compat
  type:             exitcode-stdio-1.0
  ghc-options:      -Wall -threaded
  default-language: Haskell2010
  hs-source-dirs:   test/ini-compat
  main-is:          Main.hs
  build-depends:    base
                  , ini
                  , config-ini
                  , hedgehog
                  , containers
                  , unordered-containers
                  , text

test-suite test-prewritten
  type:             exitcode-stdio-1.0
  ghc-options:      -Wall
  default-language: Haskell2010
  hs-source-dirs:   test/prewritten
  main-is:          Main.hs
  build-depends:    base
                  , config-ini
                  , containers
                  , unordered-containers
                  , text
                  , directory

test-suite test-doctest
  if impl(ghc < 7.10)
    buildable:      False
  type:             exitcode-stdio-1.0
  ghc-options:      -Wall
  default-language: Haskell2010
  hs-source-dirs:   test/doctest
  main-is:          Main.hs
  build-depends:    base
                  , doctest
                  , microlens<|MERGE_RESOLUTION|>--- conflicted
+++ resolved
@@ -1,13 +1,9 @@
 name:             config-ini
-<<<<<<< HEAD
-version:          0.1.2.1
-=======
 version:          0.2.0.0
->>>>>>> a7892ad0
 synopsis:         A library for simple INI-based configuration files.
 homepage:         https://github.com/aisamanra/config-ini
 bug-reports:      https://github.com/aisamanra/config-ini/issues
-description:      The @config-ini@ library is a small monadic language
+description:      The @config-ini@ library is a set of small monadic languages
                   for writing simple configuration languages with convenient,
                   human-readable error messages.
                   .
@@ -42,12 +38,8 @@
                      , Data.Ini.Config.Bidir
                      , Data.Ini.Config.Raw
   ghc-options:         -Wall
-<<<<<<< HEAD
-  build-depends:       base                  >=4.7 && <5
-=======
   build-depends:       base                  >=4.8 && <5
                      , containers
->>>>>>> a7892ad0
                      , text                  >=1.2.2 && <1.3
                      , unordered-containers  >=0.2.7 && <0.3
                      , transformers          >=0.4.1 && <0.6
@@ -60,7 +52,7 @@
   hs-source-dirs:   examples/basic-example
   main-is:          Main.hs
   ghc-options:      -Wall
-  build-depends:    base >=4.7 && <5
+  build-depends:    base >=4.8 && <5
                   , text
                   , config-ini
   default-language: Haskell2010
@@ -71,7 +63,7 @@
   hs-source-dirs:   examples/bidir-example
   main-is:          Main.hs
   ghc-options:      -Wall
-  build-depends:    base >=4.7 && <5
+  build-depends:    base >=4.8 && <5
                   , text
                   , config-ini
                   , microlens-th
@@ -83,7 +75,7 @@
   hs-source-dirs:   examples/config-example
   main-is:          Main.hs
   ghc-options:      -Wall
-  build-depends:    base >=4.7 && <5
+  build-depends:    base >=4.8 && <5
                   , text
                   , config-ini
                   , microlens-platform
